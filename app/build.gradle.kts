import groovy.json.JsonBuilder
import groovy.json.JsonSlurper

object buildInfo {
    val versionCode = 22
    val versionName = "3.0.1"
    val versionDes = versionName + " 更新\n" +
            "1.调整最低安卓版本为安卓9\n" +
            "2.修改更新渠道为github\n" +
            "3.微调大屏设备横屏布局\n" +
            "注意!!正式版本修改了包名,如果安装更新后会显示两个实验室app请关掉旧版的MOD并卸载\n" +
            "注意!!正式版本修改了包名,如果安装更新后会显示两个实验室app请关掉旧版的MOD并卸载\n"
    val updateBaseUrl = "https://github.com/laoxinH/crosscore-mod-manager/releases/download/$versionName/"
    val updatePath = "update"
    val updateInfoFilename = "update.json"
    val gameConfigPaht = "gameConfig"
    val gameConfigFilename = "gameConfig.json"

}

plugins {
    alias(libs.plugins.androidApplication)
    alias(libs.plugins.jetbrainsKotlinAndroid)
    id("com.google.devtools.ksp") version "1.9.23-1.0.20"
    id("org.jetbrains.kotlin.plugin.serialization") version "1.9.10"
}

android {

    signingConfigs {
        create("release") {
            storeFile = file("${projectDir}/keystore/androidkey.jks")
            storePassword = "000000"
            keyAlias = "key0"
            keyPassword = "000000"
            enableV3Signing = true
            enableV4Signing = true
        }
    }

    namespace = "top.laoxin.modmanager"
    compileSdk = 34
    buildFeatures {
        compose = true
    }

    applicationVariants.all {
        outputs.all {
            (this as com.android.build.gradle.internal.api.BaseVariantOutputImpl).outputFileName =
                "ModManager-release.apk"
        }

        if (this.buildType.name == "release") {
            this.assembleProvider.get().doLast {
                generateUpdateInfo("ModManager-release.apk")
                generateGameConfigApi()
            }
        }
    }

    defaultConfig {
        applicationId = "com.mod.manager"
        minSdk = 28
        targetSdk = 34
        versionCode = buildInfo.versionCode
        versionName = buildInfo.versionName

        testInstrumentationRunner = "androidx.test.runner.AndroidJUnitRunner"
        vectorDrawables {
            useSupportLibrary = true
        }
    }

    buildTypes {
        release {
            isMinifyEnabled = true
            isShrinkResources = true
            proguardFiles(
                getDefaultProguardFile("proguard-android-optimize.txt"),
                "proguard-rules.pro"
            )
            signingConfig = signingConfigs.getByName("release")
        }

    }
    compileOptions {
        sourceCompatibility = JavaVersion.VERSION_17
        targetCompatibility = JavaVersion.VERSION_17
    }
    kotlinOptions {
        jvmTarget = "17"
    }
    buildFeatures {
        compose = true
        aidl = true
    }
    composeOptions {
        kotlinCompilerExtensionVersion = "1.5.11"
    }
    packaging {
        resources {
            excludes += "/META-INF/{AL2.0,LGPL2.1}"
        }
    }
}

dependencies {

    implementation(libs.androidx.navigation.runtime.ktx)
    implementation(libs.androidx.rules)
    testImplementation(libs.junit)

    val composeBom = platform("androidx.compose:compose-bom:2024.04.01")
    implementation(composeBom)
    androidTestImplementation(composeBom)

    // Choose one of the following:
    // Material Design 3
    implementation("androidx.compose.material3:material3")
    implementation("androidx.compose.material:material")
    // or Material Design 2
    //implementation("androidx.compose.material:material")
    // or skip Material Design and build directly on top of foundational components
    //implementation("androidx.compose.foundation:foundation")
    // or only import the main APIs for the underlying toolkit systems,
    // such as input and measurement/layout
    implementation("androidx.compose.ui:ui")

    // Android Studio Preview support
    implementation("androidx.compose.ui:ui-tooling-preview")
    debugImplementation("androidx.compose.ui:ui-tooling")

    // UI Tests
    androidTestImplementation("androidx.compose.ui:ui-test-junit4")
    debugImplementation("androidx.compose.ui:ui-test-manifest")

    // Optional - Included automatically by material, only add when you need
    // the icons but not the material library (e.g. when using Material3 or a
    // custom design system based on Foundation)
    implementation("androidx.compose.material:material-icons-core")
    // Optional - Add full set of material icons
    implementation("androidx.compose.material:material-icons-extended")
    // Optional - Add window size utils
    implementation("androidx.compose.material3:material3-window-size-class")

    // Optional - Integration with activities
    implementation("androidx.activity:activity-compose:1.9.1")
    // Optional - Integration with ViewModels
    implementation("androidx.lifecycle:lifecycle-viewmodel-compose:2.6.1")
    // Optional - Integration with LiveData
    implementation("androidx.compose.runtime:runtime-livedata")
    // Optional - Integration with RxJava
    implementation("androidx.compose.runtime:runtime-rxjava2")
    implementation("com.google.accompanist:accompanist-permissions:0.34.0")

    // 添加 documentfile 依赖
    implementation("androidx.documentfile:documentfile:1.0.1")
    // 添加shizuku 依赖
    implementation("dev.rikka.shizuku:api:13.1.5")
    implementation("dev.rikka.shizuku:provider:13.1.5")

    // 添加datastore 依赖储存用户配置
    implementation("androidx.datastore:datastore-preferences:1.0.0")

    // 添加zip4j 依赖
    implementation("net.lingala.zip4j:zip4j:2.11.5")
    //Room
    implementation("androidx.room:room-runtime:${rootProject.extra["room_version"]}")
    ksp("androidx.room:room-compiler:${rootProject.extra["room_version"]}")
    implementation("androidx.room:room-ktx:${rootProject.extra["room_version"]}")

    // Navigation
    implementation("androidx.navigation:navigation-compose:2.7.7")
    // gson
    implementation("com.google.code.gson:gson:2.10.1")
    //添加 documentfile 依赖（SDK自带的那个版本有问题）：
    implementation("androidx.documentfile:documentfile:1.0.1")

    // Retrofit
    implementation("com.jakewharton.retrofit:retrofit2-kotlinx-serialization-converter:1.0.0")
    implementation("com.squareup.retrofit2:converter-gson:2.11.0")
    implementation("com.squareup.retrofit2:retrofit:2.11.0")
    implementation("com.squareup.okhttp3:okhttp:4.11.0")
    implementation("io.coil-kt:coil-compose:2.7.0")
    implementation("org.jetbrains.kotlinx:kotlinx-serialization-json:1.6.0")
    // Retrofit
    // Retrofit with Scalar Converter
    implementation("com.squareup.retrofit2:converter-scalars:2.11.0")
    // 解压库
<<<<<<< HEAD
    implementation("org.apache.commons:commons-compress:1.26.2")
    implementation("org.tukaani:xz:1.10")
=======
    implementation("org.apache.commons:commons-compress:1.27.1")
    implementation("org.tukaani:xz:1.9")
>>>>>>> 37d180f0
    // 7z
    implementation("com.github.omicronapps:7-Zip-JBinding-4Android:Release-16.02-2.02")

    // 系统UI控制库，实现沉浸式状态栏
    implementation("com.google.accompanist:accompanist-systemuicontroller:0.30.1")
}

// 计算apk的md5
fun generateMD5(file: File): String? {
    println("generateMD5: $file")
    return file.name
}


fun generateUpdateInfo(apkName: String) {
    println("------------------ Generating version info ------------------")
    println("------------------ 开始生成apk信息 ------------------")
    // 把apk文件从build目录复制到根项目的update文件夹下
    val apkFile = project.file("build/outputs/apk/release/$apkName")
    if (!apkFile.exists()) {
        //throw  GradleScriptException("hhh")
        println("apk file not found.")
    }

    val toDir = rootProject.file(buildInfo.updatePath)
    val apkHash = generateMD5(apkFile)
    val updateJsonFile = File(toDir, buildInfo.updateInfoFilename)
    var writeNewFile = true

    // 如果有以前的json文件，检查这次打包是否有改变
    if (updateJsonFile.exists()) {
        try {
            val oldUpdateInfo = JsonSlurper().parse(updateJsonFile) as Map<*, *>
            if (buildInfo.versionCode <= oldUpdateInfo["code"] as Int && apkHash == oldUpdateInfo["md5"] as String) {
                writeNewFile = false
            }
        } catch (e: Exception) {
            writeNewFile = true
            e.printStackTrace()
            updateJsonFile.delete()
        }
    }

    if (writeNewFile) {
        toDir.listFiles()?.forEach {
            if (!it.delete()) {
                it.deleteOnExit()
            }
        }
        copy {
            from(apkFile)
            into(toDir)
        }

        // 创建json的实体类
        // Expando可以简单理解为Map
        val updateInfo = mutableMapOf(
            "code" to buildInfo.versionCode,
            "name" to buildInfo.versionName,
            "filename" to apkFile.name,
            "url" to "${buildInfo.updateBaseUrl}${apkFile.name}",
            "time" to System.currentTimeMillis(),
            "des" to buildInfo.versionDes,
            "size" to apkFile.length(),
            "md5" to apkHash
        )
        val newApkHash = generateMD5(File(toDir, apkName))
        println("new apk md5: $newApkHash")
        val outputJson = JsonBuilder(updateInfo).toPrettyString()
        // println(outputJson)
        // 将json写入文件中，用于查询更新
        updateJsonFile.writeText(outputJson)
    } else {
        // 不需要更新
        println(
            "This version is already released.\n" +
                    "VersionCode = ${buildInfo.versionCode}\n" +
                    "Skip generateUpdateInfo."
        )
    }
    println("------------------ Finish Generating version info ------------------")
}

fun generateGameConfigApi() {
    val gameConfigDir = rootProject.file(buildInfo.gameConfigPaht)
    val gameConfigList: MutableList<Map<String, String>> = mutableListOf()
    gameConfigDir.listFiles()?.forEach {
        if (it.name.endsWith(".json")) {
            try {
                val gameConfigMap = JsonSlurper().parse(it) as Map<*, *>
                val gameConfig = mutableMapOf(
                    "gameName" to gameConfigMap["gameName"] as String,
                    "packageName" to gameConfigMap["packageName"] as String,
                    "serviceName" to gameConfigMap["serviceName"] as String,
                    "downloadUrl" to "",
                )
                gameConfigList.add(gameConfig)
            } catch (e: Exception) {
                e.printStackTrace()
            }

        }
    }
    val gameConfigFile =
        rootProject.file(buildInfo.gameConfigPaht + "/api/" + buildInfo.gameConfigFilename)
    val outputJson = JsonBuilder(gameConfigList).toPrettyString()
    gameConfigFile.writeText(outputJson)

}<|MERGE_RESOLUTION|>--- conflicted
+++ resolved
@@ -187,13 +187,8 @@
     // Retrofit with Scalar Converter
     implementation("com.squareup.retrofit2:converter-scalars:2.11.0")
     // 解压库
-<<<<<<< HEAD
-    implementation("org.apache.commons:commons-compress:1.26.2")
+    implementation("org.apache.commons:commons-compress:1.27.1")
     implementation("org.tukaani:xz:1.10")
-=======
-    implementation("org.apache.commons:commons-compress:1.27.1")
-    implementation("org.tukaani:xz:1.9")
->>>>>>> 37d180f0
     // 7z
     implementation("com.github.omicronapps:7-Zip-JBinding-4Android:Release-16.02-2.02")
 
