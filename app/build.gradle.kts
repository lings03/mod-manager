--- conflicted
+++ resolved
@@ -10,7 +10,6 @@
 
 val supportedAbis = arrayOf("armeabi-v7a", "arm64-v8a", "x86", "x86_64")
 
-<<<<<<< HEAD
 android {
     signingConfigs {
         create("release") {
@@ -20,24 +19,6 @@
             keyPassword = "000000"
             enableV3Signing = true
             enableV4Signing = true
-=======
-    externalNativeBuild {
-        cmake {
-            path = file("src/main/cpp/CMakeLists.txt")
-            version = "3.22.1"
-        }
-    }
-
-        //...
-    applicationVariants.all {
-        val ver = defaultConfig.versionName?.replace(" ","-")
-        outputs.all {
-
-            //val minSdk = defaultConfig.minSdk
-            //val abi = filters.find{it.filterType == "ABI"}?.identifier ?:"all"
-            (this as com.android.build.gradle.internal.api.BaseVariantOutputImpl).outputFileName =
-                "ModManager-release-$ver.apk";
->>>>>>> 2c93a850
         }
     }
 
@@ -52,6 +33,17 @@
 
     namespace = "top.laoxin.modmanager"
     compileSdk = 35
+    buildFeatures {
+        compose = true
+    }
+
+    externalNativeBuild {
+        cmake {
+            path = file("src/main/cpp/CMakeLists.txt")
+            version = "3.22.1"
+        }
+    }
+
 
     defaultConfig {
         applicationId = "com.mod.manager"
@@ -64,7 +56,6 @@
         vectorDrawables {
             useSupportLibrary = true
         }
-<<<<<<< HEAD
         signingConfig = signingConfigs.getByName("release")
 
         ndk {
@@ -75,12 +66,12 @@
         externalNativeBuild {
             cmake {
                 arguments += "-DANDROID_SUPPORT_FLEXIBLE_PAGE_SIZES=ON"
-=======
+            }
+        }
 
         externalNativeBuild {
             cmake {
                 cppFlags("")
->>>>>>> 2c93a850
             }
         }
     }
